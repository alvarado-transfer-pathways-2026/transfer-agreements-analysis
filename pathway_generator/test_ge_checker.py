--- conflicted
+++ resolved
@@ -1,12 +1,8 @@
 import json
 from ge_checker import GE_Tracker
 
-<<<<<<< HEAD
-# Load GE structure
-=======
 # Load GE structure JSON
->>>>>>> 129a5e5a
-with open("prerequisites/ge_reqs.json") as f:
+with open("../prerequisites/ge_reqs.json") as f:
     ge_data = json.load(f)
 
 # Initialize tracker and load the pattern requirements
@@ -14,40 +10,6 @@
 ge.load_pattern("IGETC")
 ge.load_pattern("7CoursePattern")
 
-<<<<<<< HEAD
-# Simulated plan: adding placeholders with tags
-ge.check_course({
-    "courseId": "GE_ENG_COMP",
-    "courseName": "IGETC – English Composition Placeholder",
-    "units": 3,
-    "tags": ["IG_1A"]
-})
-
-
-# Check what’s still missing
-missing = ge.get_remaining_requirements("IGETC")
-print("Remaining IGETC Requirements:")
-for req_id, info in missing.items():
-    print(f"- {info['name']}: {info['courses_remaining']} course(s), {info['units_remaining']} unit(s) remaining")
-
-# Check if all is fulfilled
-print("Is IGETC fulfilled?", ge.is_fulfilled("IGETC"))
-
-
-# Remaining IGETC Requirements:
-# - English Communication: 2 course(s), 6 unit(s) remaining
-# - Critical Thinking/English Composition: 0 course(s), 3 unit(s) remaining
-# - Mathematical Concepts/Quantitative Reasoning: 1 course(s), 3 unit(s) remaining
-# - Arts & Humanities: 3 course(s), 9 unit(s) remaining
-# - Arts: 1 course(s), 3 unit(s) remaining
-# - Social & Behavioral Sciences: 2 course(s), 6 unit(s) remaining
-# - Physical & Biological Sciences: 2 course(s), 7 unit(s) remaining
-# - Physical Science: 1 course(s), 3 unit(s) remaining
-# - Biological Science: 1 course(s), 3 unit(s) remaining
-# - Laboratory Science (in either Physical or Biological): 1 course(s), 0 unit(s) remaining
-# - Ethinic Studies: 1 course(s), 3 unit(s) remaining
-# Is IGETC fulfilled? False
-=======
 # Add completed courses for IGETC (same as before)
 ge.add_completed_course("English Composition", ["IG_1A"])
 ge.add_completed_course("English Composition", ["IG_1A"]) # if duplicate courses are created it doesn't fulfill the requirement
@@ -131,5 +93,4 @@
 print_remaining_requirements("IGETC")
 
 # Print 7-Course Pattern remaining
-print_remaining_requirements("7CoursePattern")
->>>>>>> 129a5e5a
+print_remaining_requirements("7CoursePattern")